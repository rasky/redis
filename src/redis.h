/*
 * Copyright (c) 2009-2012, Salvatore Sanfilippo <antirez at gmail dot com>
 * All rights reserved.
 *
 * Redistribution and use in source and binary forms, with or without
 * modification, are permitted provided that the following conditions are met:
 *
 *   * Redistributions of source code must retain the above copyright notice,
 *     this list of conditions and the following disclaimer.
 *   * Redistributions in binary form must reproduce the above copyright
 *     notice, this list of conditions and the following disclaimer in the
 *     documentation and/or other materials provided with the distribution.
 *   * Neither the name of Redis nor the names of its contributors may be used
 *     to endorse or promote products derived from this software without
 *     specific prior written permission.
 *
 * THIS SOFTWARE IS PROVIDED BY THE COPYRIGHT HOLDERS AND CONTRIBUTORS "AS IS"
 * AND ANY EXPRESS OR IMPLIED WARRANTIES, INCLUDING, BUT NOT LIMITED TO, THE
 * IMPLIED WARRANTIES OF MERCHANTABILITY AND FITNESS FOR A PARTICULAR PURPOSE
 * ARE DISCLAIMED. IN NO EVENT SHALL THE COPYRIGHT OWNER OR CONTRIBUTORS BE
 * LIABLE FOR ANY DIRECT, INDIRECT, INCIDENTAL, SPECIAL, EXEMPLARY, OR
 * CONSEQUENTIAL DAMAGES (INCLUDING, BUT NOT LIMITED TO, PROCUREMENT OF
 * SUBSTITUTE GOODS OR SERVICES; LOSS OF USE, DATA, OR PROFITS; OR BUSINESS
 * INTERRUPTION) HOWEVER CAUSED AND ON ANY THEORY OF LIABILITY, WHETHER IN
 * CONTRACT, STRICT LIABILITY, OR TORT (INCLUDING NEGLIGENCE OR OTHERWISE)
 * ARISING IN ANY WAY OUT OF THE USE OF THIS SOFTWARE, EVEN IF ADVISED OF THE
 * POSSIBILITY OF SUCH DAMAGE.
 */

#ifndef __REDIS_H
#define __REDIS_H

#include "fmacros.h"
#include "config.h"

#if defined(__sun)
#include "solarisfixes.h"
#endif

#include <stdio.h>
#include <stdlib.h>
#include <string.h>
#include <time.h>
#include <limits.h>
#include <unistd.h>
#include <errno.h>
#include <inttypes.h>
#include <pthread.h>
#include <syslog.h>
#include <netinet/in.h>
#include <lua.h>
#include <signal.h>

#include "ae.h"      /* Event driven programming library */
#include "sds.h"     /* Dynamic safe strings */
#include "dict.h"    /* Hash tables */
#include "adlist.h"  /* Linked lists */
#include "zmalloc.h" /* total memory usage aware version of malloc/free */
#include "anet.h"    /* Networking the easy way */
#include "ziplist.h" /* Compact list data structure */
#include "intset.h"  /* Compact integer set structure */
#include "version.h" /* Version macro */
#include "util.h"    /* Misc functions useful in many places */

/* Error codes */
#define REDIS_OK                0
#define REDIS_ERR               -1

/* Static server configuration */
#define REDIS_HZ                100     /* Time interrupt calls/sec. */
#define REDIS_SERVERPORT        6379    /* TCP port */
#define REDIS_MAXIDLETIME       0       /* default client timeout: infinite */
#define REDIS_DEFAULT_DBNUM     16
#define REDIS_CONFIGLINE_MAX    1024
#define REDIS_EXPIRELOOKUPS_PER_CRON    10 /* lookup 10 expires per loop */
#define REDIS_EXPIRELOOKUPS_TIME_PERC   25 /* CPU max % for keys collection */
#define REDIS_MAX_WRITE_PER_EVENT (1024*64)
#define REDIS_SHARED_SELECT_CMDS 10
#define REDIS_SHARED_INTEGERS 10000
#define REDIS_SHARED_BULKHDR_LEN 32
#define REDIS_MAX_LOGMSG_LEN    1024 /* Default maximum length of syslog messages */
#define REDIS_AOF_REWRITE_PERC  100
#define REDIS_AOF_REWRITE_MIN_SIZE (1024*1024)
#define REDIS_AOF_REWRITE_ITEMS_PER_CMD 64
#define REDIS_SLOWLOG_LOG_SLOWER_THAN 10000
#define REDIS_SLOWLOG_MAX_LEN 128
#define REDIS_SLOWLOG_MAX_COMPLEXITY_PARAMS 10
#define REDIS_MAX_CLIENTS 10000
#define REDIS_AUTHPASS_MAX_LEN 512
#define REDIS_DEFAULT_SLAVE_PRIORITY 100
#define REDIS_REPL_TIMEOUT 60
#define REDIS_REPL_PING_SLAVE_PERIOD 10
#define REDIS_RUN_ID_SIZE 40
#define REDIS_OPS_SEC_SAMPLES 16

/* Protocol and I/O related defines */
#define REDIS_MAX_QUERYBUF_LEN  (1024*1024*1024) /* 1GB max query buffer. */
#define REDIS_IOBUF_LEN         (1024*16)  /* Generic I/O buffer size */
#define REDIS_REPLY_CHUNK_BYTES (16*1024) /* 16k output buffer */
#define REDIS_INLINE_MAX_SIZE   (1024*64) /* Max size of inline reads */
#define REDIS_MBULK_BIG_ARG     (1024*32)

/* Hash table parameters */
#define REDIS_HT_MINFILL        10      /* Minimal hash table fill 10% */

/* Command flags. Please check the command table defined in the redis.c file
 * for more information about the meaning of every flag. */
#define REDIS_CMD_WRITE 1                   /* "w" flag */
#define REDIS_CMD_READONLY 2                /* "r" flag */
#define REDIS_CMD_DENYOOM 4                 /* "m" flag */
#define REDIS_CMD_FORCE_REPLICATION 8       /* "f" flag */
#define REDIS_CMD_ADMIN 16                  /* "a" flag */
#define REDIS_CMD_PUBSUB 32                 /* "p" flag */
#define REDIS_CMD_NOSCRIPT  64              /* "s" flag */
#define REDIS_CMD_RANDOM 128                /* "R" flag */
#define REDIS_CMD_SORT_FOR_SCRIPT 256       /* "S" flag */
#define REDIS_CMD_LOADING 512               /* "l" flag */
#define REDIS_CMD_STALE 1024                /* "t" flag */
#define REDIS_CMD_SKIP_MONITOR 2048         /* "M" flag */

/* Object types */
#define REDIS_STRING 0
#define REDIS_LIST 1
#define REDIS_SET 2
#define REDIS_ZSET 3
#define REDIS_HASH 4

/* Objects encoding. Some kind of objects like Strings and Hashes can be
 * internally represented in multiple ways. The 'encoding' field of the object
 * is set to one of this fields for this object. */
#define REDIS_ENCODING_RAW 0     /* Raw representation */
#define REDIS_ENCODING_INT 1     /* Encoded as integer */
#define REDIS_ENCODING_HT 2      /* Encoded as hash table */
#define REDIS_ENCODING_ZIPMAP 3  /* Encoded as zipmap */
#define REDIS_ENCODING_LINKEDLIST 4 /* Encoded as regular linked list */
#define REDIS_ENCODING_ZIPLIST 5 /* Encoded as ziplist */
#define REDIS_ENCODING_INTSET 6  /* Encoded as intset */
#define REDIS_ENCODING_SKIPLIST 7  /* Encoded as skiplist */

/* Defines related to the dump file format. To store 32 bits lengths for short
 * keys requires a lot of space, so we check the most significant 2 bits of
 * the first byte to interpreter the length:
 *
 * 00|000000 => if the two MSB are 00 the len is the 6 bits of this byte
 * 01|000000 00000000 =>  01, the len is 14 byes, 6 bits + 8 bits of next byte
 * 10|000000 [32 bit integer] => if it's 10, a full 32 bit len will follow
 * 11|000000 this means: specially encoded object will follow. The six bits
 *           number specify the kind of object that follows.
 *           See the REDIS_RDB_ENC_* defines.
 *
 * Lengths up to 63 are stored using a single byte, most DB keys, and may
 * values, will fit inside. */
#define REDIS_RDB_6BITLEN 0
#define REDIS_RDB_14BITLEN 1
#define REDIS_RDB_32BITLEN 2
#define REDIS_RDB_ENCVAL 3
#define REDIS_RDB_LENERR UINT_MAX

/* When a length of a string object stored on disk has the first two bits
 * set, the remaining two bits specify a special encoding for the object
 * accordingly to the following defines: */
#define REDIS_RDB_ENC_INT8 0        /* 8 bit signed integer */
#define REDIS_RDB_ENC_INT16 1       /* 16 bit signed integer */
#define REDIS_RDB_ENC_INT32 2       /* 32 bit signed integer */
#define REDIS_RDB_ENC_LZF 3         /* string compressed with FASTLZ */

/* AOF states */
#define REDIS_AOF_OFF 0             /* AOF is off */
#define REDIS_AOF_ON 1              /* AOF is on */
#define REDIS_AOF_WAIT_REWRITE 2    /* AOF waits rewrite to start appending */

/* Client flags */
#define REDIS_SLAVE (1<<0)   /* This client is a slave server */
#define REDIS_MASTER (1<<1)  /* This client is a master server */
#define REDIS_MONITOR (1<<2) /* This client is a slave monitor, see MONITOR */
#define REDIS_MULTI (1<<3)   /* This client is in a MULTI context */
#define REDIS_BLOCKED (1<<4) /* The client is waiting in a blocking operation */
#define REDIS_DIRTY_CAS (1<<5) /* Watched keys modified. EXEC will fail. */
#define REDIS_CLOSE_AFTER_REPLY (1<<6) /* Close after writing entire reply. */
#define REDIS_UNBLOCKED (1<<7) /* This client was unblocked and is stored in
                                  server.unblocked_clients */
#define REDIS_LUA_CLIENT (1<<8) /* This is a non connected client used by Lua */
#define REDIS_ASKING (1<<9)     /* Client issued the ASKING command */
#define REDIS_CLOSE_ASAP (1<<10)/* Close this client ASAP */
#define REDIS_UNIX_SOCKET (1<<11) /* Client connected via Unix domain socket */
#define REDIS_DIRTY_EXEC (1<<12)  /* EXEC will fail for errors while queueing */
#define REDIS_HIDDEN (1<<13)    /* Client is hidden, won't show up in MONITOR */
#define REDIS_MONITOR_TRUNCATE (1<<14)  /* Truncate MONITOR output on this connection */

/* Truncation length when REDIS_MONITOR_TRUNCATE is used */
#define REDIS_MONITOR_TRUNCATE_LENGTH 1024

/* Client request types */
#define REDIS_REQ_INLINE 1
#define REDIS_REQ_MULTIBULK 2

/* Client classes for client limits, currently used only for
 * the max-client-output-buffer limit implementation. */
#define REDIS_CLIENT_LIMIT_CLASS_NORMAL 0
#define REDIS_CLIENT_LIMIT_CLASS_SLAVE 1
#define REDIS_CLIENT_LIMIT_CLASS_PUBSUB 2
#define REDIS_CLIENT_LIMIT_NUM_CLASSES 3

/* Slave replication state - slave side */
#define REDIS_REPL_NONE 0 /* No active replication */
#define REDIS_REPL_CONNECT 1 /* Must connect to master */
#define REDIS_REPL_CONNECTING 2 /* Connecting to master */
#define REDIS_REPL_RECEIVE_PONG 3 /* Wait for PING reply */
#define REDIS_REPL_TRANSFER 4 /* Receiving .rdb from master */
#define REDIS_REPL_CONNECTED 5 /* Connected to master */

/* Synchronous read timeout - slave side */
#define REDIS_REPL_SYNCIO_TIMEOUT 5

/* Slave replication state - from the point of view of master
 * Note that in SEND_BULK and ONLINE state the slave receives new updates
 * in its output queue. In the WAIT_BGSAVE state instead the server is waiting
 * to start the next background saving in order to send updates to it. */
#define REDIS_REPL_WAIT_BGSAVE_START 3 /* master waits bgsave to start feeding it */
#define REDIS_REPL_WAIT_BGSAVE_END 4 /* master waits bgsave to start bulk DB transmission */
#define REDIS_REPL_SEND_BULK 5 /* master is sending the bulk DB */
#define REDIS_REPL_ONLINE 6 /* bulk DB already transmitted, receive updates */

/* List related stuff */
#define REDIS_HEAD 0
#define REDIS_TAIL 1

/* Sort operations */
#define REDIS_SORT_GET 0
#define REDIS_SORT_ASC 1
#define REDIS_SORT_DESC 2
#define REDIS_SORTKEY_MAX 1024

/* Log levels */
#define REDIS_DEBUG 0
#define REDIS_VERBOSE 1
#define REDIS_NOTICE 2
#define REDIS_WARNING 3
#define REDIS_LOG_RAW (1<<10) /* Modifier to log without timestamp */

/* Anti-warning macro... */
#define REDIS_NOTUSED(V) ((void) V)

#define ZSKIPLIST_MAXLEVEL 32 /* Should be enough for 2^32 elements */
#define ZSKIPLIST_P 0.25      /* Skiplist P = 1/4 */

/* Append only defines */
#define AOF_FSYNC_NO 0
#define AOF_FSYNC_ALWAYS 1
#define AOF_FSYNC_EVERYSEC 2

/* Zip structure related defaults */
#define REDIS_HASH_MAX_ZIPLIST_ENTRIES 512
#define REDIS_HASH_MAX_ZIPLIST_VALUE 64
#define REDIS_LIST_MAX_ZIPLIST_ENTRIES 512
#define REDIS_LIST_MAX_ZIPLIST_VALUE 64
#define REDIS_SET_MAX_INTSET_ENTRIES 512
#define REDIS_ZSET_MAX_ZIPLIST_ENTRIES 128
#define REDIS_ZSET_MAX_ZIPLIST_VALUE 64

/* Sets operations codes */
#define REDIS_OP_UNION 0
#define REDIS_OP_DIFF 1
#define REDIS_OP_INTER 2

/* Redis maxmemory strategies */
#define REDIS_MAXMEMORY_VOLATILE_LRU 0
#define REDIS_MAXMEMORY_VOLATILE_TTL 1
#define REDIS_MAXMEMORY_VOLATILE_RANDOM 2
#define REDIS_MAXMEMORY_ALLKEYS_LRU 3
#define REDIS_MAXMEMORY_ALLKEYS_RANDOM 4
#define REDIS_MAXMEMORY_NO_EVICTION 5

/* BGSAVE types */
#define REDIS_BGSAVE_NORMAL 0       /* Regular BGSAVE/SAVE or periodic save */
#define REDIS_BGSAVE_SYNC 1         /* SYNC due to slave connecting */
#define REDIS_BGSAVE_TO 2           /* GR.BGSAVETO command */

/* Scripting */
#define REDIS_LUA_TIME_LIMIT 5000 /* milliseconds */

/* Units */
#define UNIT_SECONDS 0
#define UNIT_MILLISECONDS 1

/* SHUTDOWN flags */
#define REDIS_SHUTDOWN_SAVE 1       /* Force SAVE on SHUTDOWN even if no save
                                       points are configured. */
#define REDIS_SHUTDOWN_NOSAVE 2     /* Don't SAVE on SHUTDOWN. */

/* Command call flags, see call() function */
#define REDIS_CALL_NONE 0
#define REDIS_CALL_SLOWLOG 1
#define REDIS_CALL_STATS 2
#define REDIS_CALL_PROPAGATE 4
#define REDIS_CALL_FULL (REDIS_CALL_SLOWLOG | REDIS_CALL_STATS | REDIS_CALL_PROPAGATE)

/* Command propagation flags, see propagate() function */
#define REDIS_PROPAGATE_NONE 0
#define REDIS_PROPAGATE_AOF 1
#define REDIS_PROPAGATE_REPL 2

/* Using the following macro you can run code inside serverCron() with the
 * specified period, specified in milliseconds.
 * The actual resolution depends on REDIS_HZ. */
#define run_with_period(_ms_) if (!(server.cronloops%((_ms_)/(1000/REDIS_HZ))))

/* We can print the stacktrace, so our assert is defined this way: */
#define redisAssertWithInfo(_c,_o,_e) ((_e)?(void)0 : (_redisAssertWithInfo(_c,_o,#_e,__FILE__,__LINE__),_exit(1)))
#define redisAssert(_e) ((_e)?(void)0 : (_redisAssert(#_e,__FILE__,__LINE__),_exit(1)))
#define redisPanic(_e) _redisPanic(#_e,__FILE__,__LINE__),_exit(1)

/*-----------------------------------------------------------------------------
 * Data types
 *----------------------------------------------------------------------------*/

/* A redis object, that is a type able to hold a string / list / set */

/* The actual Redis Object */
#define REDIS_LRU_CLOCK_MAX ((1<<21)-1) /* Max value of obj->lru */
#define REDIS_LRU_CLOCK_RESOLUTION 10 /* LRU clock resolution in seconds */
typedef struct redisObject {
    unsigned type:4;
    unsigned notused:2;     /* Not used */
    unsigned encoding:4;
    unsigned lru:22;        /* lru time (relative to server.lruclock) */
    int refcount;
    void *ptr;
} robj;

/* Macro used to initialize a Redis object allocated on the stack.
 * Note that this macro is taken near the structure definition to make sure
 * we'll update it when the structure is changed, to avoid bugs like
 * bug #85 introduced exactly in this way. */
#define initStaticStringObject(_var,_ptr) do { \
    _var.refcount = 1; \
    _var.type = REDIS_STRING; \
    _var.encoding = REDIS_ENCODING_RAW; \
    _var.ptr = _ptr; \
} while(0);

typedef struct redisDb {
    dict *dict;                 /* The keyspace for this DB */
    dict *expires;              /* Timeout of keys with a timeout set */
    dict *blocking_keys;        /* Keys with clients waiting for data (BLPOP) */
    dict *ready_keys;           /* Blocked keys that received a PUSH */
    dict *watched_keys;         /* WATCHED keys for MULTI/EXEC CAS */
    int id;
} redisDb;

/* Client MULTI/EXEC state */
typedef struct multiCmd {
    robj **argv;
    int argc;
    struct redisCommand *cmd;
} multiCmd;

typedef struct multiState {
    multiCmd *commands;     /* Array of MULTI commands */
    int count;              /* Total number of MULTI commands */
} multiState;

typedef struct blockingState {
    dict *keys;             /* The keys we are waiting to terminate a blocking
                             * operation such as BLPOP. Otherwise NULL. */
    time_t timeout;         /* Blocking operation timeout. If UNIX current time
                             * is >= timeout then the operation timed out. */
    robj *target;           /* The key that should receive the element,
                             * for BRPOPLPUSH. */
} blockingState;

/* The following structure represents a node in the server.ready_keys list,
 * where we accumulate all the keys that had clients blocked with a blocking
 * operation such as B[LR]POP, but received new data in the context of the
 * last executed command.
 *
 * After the execution of every command or script, we run this list to check
 * if as a result we should serve data to clients blocked, unblocking them.
 * Note that server.ready_keys will not have duplicates as there dictionary
 * also called ready_keys in every structure representing a Redis database,
 * where we make sure to remember if a given key was already added in the
 * server.ready_keys list. */
typedef struct readyList {
    redisDb *db;
    robj *key;
} readyList;

/* With multiplexing we need to take per-client state.
 * Clients are taken in a liked list. */
typedef struct redisClient {
    int fd;
    redisDb *db;
    int dictid;
    robj *name;             /* As set by CLIENT SETNAME */
    sds querybuf;
    size_t querybuf_peak;   /* Recent (100ms or more) peak of querybuf size */
    int argc;
    robj **argv;
    struct redisCommand *cmd, *lastcmd;
    int reqtype;
    int multibulklen;       /* number of multi bulk arguments left to read */
    long bulklen;           /* length of bulk argument in multi bulk request */
    list *reply;
    unsigned long reply_bytes; /* Tot bytes of objects in reply list */
    int sentlen;
    time_t ctime;           /* Client creation time */
    time_t lastinteraction; /* time of the last interaction, used for timeout */
    time_t obuf_soft_limit_reached_time;
    int flags;              /* REDIS_SLAVE | REDIS_MONITOR | REDIS_MULTI ... */
    int slaveseldb;         /* slave selected db, if this client is a slave */
    int authenticated;      /* when requirepass is non-NULL */
    int replstate;          /* replication state if this is a slave */
    int repldbfd;           /* replication DB file descriptor */
    off_t repldboff;        /* replication DB file offset */
    off_t repldbsize;       /* replication DB file size */
    int slave_listening_port; /* As configured with: SLAVECONF listening-port */
    multiState mstate;      /* MULTI/EXEC state */
    blockingState bpop;   /* blocking state */
    list *io_keys;          /* Keys this client is waiting to be loaded from the
                             * swap file in order to continue. */
    list *watched_keys;     /* Keys WATCHED for MULTI/EXEC CAS */
    dict *pubsub_channels;  /* channels a client is interested in (SUBSCRIBE) */
    list *pubsub_patterns;  /* patterns a client is interested in (SUBSCRIBE) */

    /* Response buffer */
    int bufpos;
    char buf[REDIS_REPLY_CHUNK_BYTES];
} redisClient;

struct saveparam {
    time_t seconds;
    int changes;
};

struct sharedObjectsStruct {
    robj *crlf, *ok, *err, *emptybulk, *czero, *cone, *cnegone, *pong, *space,
    *colon, *nullbulk, *nullmultibulk, *queued,
    *emptymultibulk, *wrongtypeerr, *nokeyerr, *syntaxerr, *sameobjecterr,
    *outofrangeerr, *noscripterr, *loadingerr, *slowscripterr, *bgsaveerr,
    *masterdownerr, *roslaveerr, *execaborterr,
    *oomerr, *plus, *messagebulk, *pmessagebulk, *subscribebulk,
    *unsubscribebulk, *psubscribebulk, *punsubscribebulk, *del, *rpop, *lpop,
    *lpush, *drained, *draining,
    *select[REDIS_SHARED_SELECT_CMDS],
    *integers[REDIS_SHARED_INTEGERS],
    *mbulkhdr[REDIS_SHARED_BULKHDR_LEN], /* "*<value>\r\n" */
    *bulkhdr[REDIS_SHARED_BULKHDR_LEN];  /* "$<value>\r\n" */
};

/* ZSETs use a specialized version of Skiplists */
typedef struct zskiplistNode {
    robj *obj;
    double score;
    struct zskiplistNode *backward;
    struct zskiplistLevel {
        struct zskiplistNode *forward;
        unsigned int span;
    } level[];
} zskiplistNode;

typedef struct zskiplist {
    struct zskiplistNode *header, *tail;
    unsigned long length;
    int level;
} zskiplist;

typedef struct zset {
    dict *dict;
    zskiplist *zsl;
} zset;

typedef struct clientBufferLimitsConfig {
    unsigned long long hard_limit_bytes;
    unsigned long long soft_limit_bytes;
    time_t soft_limit_seconds;
} clientBufferLimitsConfig;

/* The redisOp structure defines a Redis Operation, that is an instance of
 * a command with an argument vector, database ID, propagation target
 * (REDIS_PROPAGATE_*), and command pointer.
 *
 * Currently only used to additionally propagate more commands to AOF/Replication
 * after the propagation of the executed command. */
typedef struct redisOp {
    robj **argv;
    int argc, dbid, target;
    struct redisCommand *cmd;
} redisOp;

/* Defines an array of Redis operations. There is an API to add to this
 * structure in a easy way.
 *
 * redisOpArrayInit();
 * redisOpArrayAppend();
 * redisOpArrayFree();
 */
typedef struct redisOpArray {
    redisOp *ops;
    int numops;
} redisOpArray;

struct complexity_param {
   char chr;
   unsigned long long value;
};

/*-----------------------------------------------------------------------------
 * Global server state
 *----------------------------------------------------------------------------*/

struct redisServer {
    /* General */
    redisDb *db;
    dict *commands;             /* Command table hash table */
    aeEventLoop *el;
    unsigned lruclock:22;       /* Clock incrementing every minute, for LRU */
    unsigned lruclock_padding:10;
    int shutdown_asap;          /* SHUTDOWN needed ASAP */
    int activerehashing;        /* Incremental rehash in serverCron() */
    char *requirepass;          /* Pass for AUTH command, or NULL */
    char *pidfile;              /* PID file path */
    int arch_bits;              /* 32 or 64 depending on sizeof(long) */
    int cronloops;              /* Number of times the cron function run */
    char runid[REDIS_RUN_ID_SIZE+1];  /* ID always different at every exec. */
    int sentinel_mode;          /* True if this instance is a Sentinel. */
    /* Networking */
    int port;                   /* TCP listening port */
    char *bindaddr;             /* Bind address or NULL */
    char *unixsocket;           /* UNIX socket path */
    mode_t unixsocketperm;      /* UNIX socket permission */
    int ipfd;                   /* TCP socket file descriptor */
    int sofd;                   /* Unix socket file descriptor */
    list *clients;              /* List of active clients */
    list *clients_to_close;     /* Clients to close asynchronously */
    list *slaves, *monitors;    /* List of slaves and MONITORs */
    redisClient *current_client; /* Current client */
    char neterr[ANET_ERR_LEN];  /* Error buffer for anet.c */
    /* RDB / AOF loading information */
    int loading;                /* We are loading data from disk if true */
    off_t loading_total_bytes;
    off_t loading_loaded_bytes;
    time_t loading_start_time;
    off_t loading_process_events_interval_bytes;
    /* Fast pointers to often looked up command */
    struct redisCommand *delCommand, *multiCommand, *lpushCommand, *lpopCommand,
                        *rpopCommand;
    /* Fields used only for stats */
    time_t stat_starttime;          /* Server start time */
    long long stat_numcommands;     /* Number of processed commands */
    long long stat_numconnections;  /* Number of connections received */
    long long stat_expiredkeys;     /* Number of expired keys */
    long long stat_evictedkeys;     /* Number of evicted keys (maxmemory) */
    long long stat_keyspace_read_hits;      /* number of successful lookups of keys for read */
    long long stat_keyspace_read_misses;    /* number of failed lookups of keys for read*/
    long long stat_keyspace_write_hits;     /* number of successful lookups of keys for write */
    long long stat_keyspace_write_misses;   /* number of failed lookups of keys for write */
    size_t stat_peak_memory;        /* Max used memory record */
<<<<<<< HEAD
    long long stat_aof_rewrites;    /* number of aof file rewrites performed */
    long long stat_rdb_saves;       /* number of rdb saves performed */
    long long stat_fork_time;       /* Time needed to perform latets fork() */
=======
    long long stat_fork_time;       /* Time needed to perform latest fork() */
>>>>>>> c17a7f6f
    long long stat_rejected_conn;   /* Clients rejected because of maxclients */
    list *slowlog;                  /* SLOWLOG list of commands */
    long long slowlog_entry_id;     /* SLOWLOG current entry ID */
    long long slowlog_log_slower_than; /* SLOWLOG time limit (to get logged) */
    unsigned long slowlog_max_len;     /* SLOWLOG max number of items logged */
    struct complexity_param slowlog_complexity_params[REDIS_SLOWLOG_MAX_COMPLEXITY_PARAMS];
    int slowlog_complexity_params_count;    
    /* The following two are used to track instantaneous "load" in terms
     * of operations per second. */
    long long ops_sec_last_sample_time; /* Timestamp of last sample (in ms) */
    long long ops_sec_last_sample_ops;  /* numcommands in last sample */
    long long ops_sec_samples[REDIS_OPS_SEC_SAMPLES];
    int ops_sec_idx;
    /* Configuration */
    int verbosity;                  /* Loglevel in redis.conf */
    int maxidletime;                /* Client timeout in seconds */
    size_t client_max_querybuf_len; /* Limit for client query buffer length */
    int dbnum;                      /* Total number of configured DBs */
    int daemonize;                  /* True if running as a daemon */
    int load_on_startup;            /* True if server should load AOF/RDB on startup */
    int conditional_sync;           /* Conditional synchronziation support */
    clientBufferLimitsConfig client_obuf_limits[REDIS_CLIENT_LIMIT_NUM_CLASSES];
    /* AOF persistence */
    int aof_state;                  /* REDIS_AOF_(ON|OFF|WAIT_REWRITE) */
    int aof_fsync;                  /* Kind of fsync() policy */
    char *aof_filename;             /* Name of the AOF file */
    int aof_no_fsync_on_rewrite;    /* Don't fsync if a rewrite is in prog. */
    int aof_rewrite_perc;           /* Rewrite AOF if % growth is > M and... */
    off_t aof_rewrite_min_size;     /* the AOF file is at least N bytes. */
    off_t aof_rewrite_base_size;    /* AOF size on latest startup or rewrite. */
    off_t aof_current_size;         /* AOF current size. */
    int aof_rewrite_scheduled;      /* Rewrite once BGSAVE terminates. */
    pid_t aof_child_pid;            /* PID if rewriting process */
    list *aof_rewrite_buf_blocks;   /* Hold changes during an AOF rewrite. */
    sds aof_buf;      /* AOF buffer, written before entering the event loop */
    int aof_fd;       /* File descriptor of currently selected AOF file */
    int aof_selected_db; /* Currently selected DB in AOF */
    time_t aof_flush_postponed_start; /* UNIX time of postponed AOF flush */
    time_t aof_last_fsync;            /* UNIX time of last fsync() */
    time_t aof_rewrite_time_last;   /* Time used by last AOF rewrite run. */
    time_t aof_rewrite_time_start;  /* Current AOF rewrite start time. */
    int aof_lastbgrewrite_status;   /* REDIS_OK or REDIS_ERR */
    unsigned long aof_delayed_fsync;  /* delayed AOF fsync() counter */
    /* RDB persistence */
    long long dirty;                /* Changes to DB from the last save */
    long long dirty_before_bgsave;  /* Used to restore dirty on failed BGSAVE */
    unsigned long long dbversion;   /* Current unique DB version */
    pid_t rdb_child_pid;            /* PID of RDB saving child */
    struct saveparam *saveparams;   /* Save points array for RDB */
    int saveparamslen;              /* Number of saving points */
    char *rdb_filename;             /* Name of RDB file */
    char *rdb_syncfilename;         /* Name of RDB file used for SYNC handling */
    char *rdb_bgsavefilename;       /* Name of RDB file currently BGSAVE is handling */
    int rdb_bgsavetype;             /* Type of BGSAVE operation now in progress */
    int rdb_compression;            /* Use compression in RDB? */
    int rdb_checksum;               /* Use RDB checksum? */
    time_t lastsave;                /* Unix time of last successful save */
    time_t rdb_save_time_last;      /* Time used by last RDB save run. */
    time_t rdb_save_time_start;     /* Current RDB save start time. */
    int lastbgsave_status;          /* REDIS_OK or REDIS_ERR */    
    int stop_writes_on_bgsave_err;  /* Don't allow writes if can't BGSAVE */
    /* Propagation of commands in AOF / replication */
    redisOpArray also_propagate;    /* Additional command to propagate. */
    int draining;                   /* Currently draining to slaves? */
    time_t last_drain_time;         /* Time of last DRAIN command */
    /* Logging */
    char *logfile;                  /* Path of log file */
    int syslog_enabled;             /* Is syslog enabled? */
    char *syslog_ident;             /* Syslog ident */
    int syslog_facility;            /* Syslog facility */
    /* Slave specific fields */
    char *masterauth;               /* AUTH with this password with master */
    char *masterhost;               /* Hostname of master */
    int masterport;                 /* Port of master */
    int repl_ping_slave_period;     /* Master pings the slave every N seconds */
    int repl_timeout;               /* Timeout after N seconds of master idle */
    redisClient *master;     /* Client that is master for this slave */
    int repl_syncio_timeout; /* Timeout for synchronous I/O calls */
    int repl_state;          /* Replication status if the instance is a slave */
    off_t repl_transfer_size; /* Size of RDB to read from master during sync. */
    off_t repl_transfer_read; /* Amount of RDB read from master during sync. */
    off_t repl_transfer_last_fsync_off; /* Offset when we fsync-ed last time. */
    int repl_transfer_s;     /* Slave -> Master SYNC socket */
    int repl_transfer_fd;    /* Slave -> Master SYNC temp file descriptor */
    char *repl_transfer_tmpfile; /* Slave-> master SYNC temp file name */
    time_t repl_transfer_lastio; /* Unix time of the latest read, for timeout */
    int repl_serve_stale_data; /* Serve stale data when link is down? */
    int repl_slave_ro;          /* Slave is read only? */
    time_t repl_down_since; /* Unix time at which link with master went down */
    int slave_priority;             /* Reported in INFO and used by Sentinel. */
    /* Limits */
    unsigned int maxclients;        /* Max number of simultaneous clients */
    unsigned long long maxmemory;   /* Max number of memory bytes to use */
<<<<<<< HEAD
    unsigned long long minmemory_os; /* OS Free memory threshold that */
    int maxmemory_policy;           /* Policy for key evition */
=======
    int maxmemory_policy;           /* Policy for key eviction */
>>>>>>> c17a7f6f
    int maxmemory_samples;          /* Pricision of random sampling */
    /* Blocked clients */
    unsigned int bpop_blocked_clients; /* Number of clients blocked by lists */
    list *unblocked_clients; /* list of clients to unblock before next loop */
    list *ready_keys;        /* List of readyList structures for BLPOP & co */
    /* Sort parameters - qsort_r() is only available under BSD so we
     * have to take this state global, in order to pass it to sortCompare() */
    int sort_desc;
    int sort_alpha;
    int sort_bypattern;
    /* Zip structure config, see redis.conf for more information  */
    size_t hash_max_ziplist_entries;
    size_t hash_max_ziplist_value;
    size_t list_max_ziplist_entries;
    size_t list_max_ziplist_value;
    size_t set_max_intset_entries;
    size_t zset_max_ziplist_entries;
    size_t zset_max_ziplist_value;
    time_t unixtime;        /* Unix time sampled every second. */
    /* Pubsub */
    dict *pubsub_channels;  /* Map channels to list of subscribed clients */
    list *pubsub_patterns;  /* A list of pubsub_patterns */
    /* Scripting */
    lua_State *lua; /* The Lua interpreter. We use just one for all clients */
    redisClient *lua_client;   /* The "fake client" to query Redis from Lua */
    redisClient *lua_caller;   /* The client running EVAL right now, or NULL */
    dict *lua_scripts;         /* A dictionary of SHA1 -> Lua scripts */
    long long lua_time_limit;  /* Script timeout in seconds */
    long long lua_time_start;  /* Start time of script */
    int lua_write_dirty;  /* True if a write command was called during the
                             execution of the current script. */
    int lua_random_dirty; /* True if a random command was called during the
                             execution of the current script. */
    int lua_timedout;     /* True if we reached the time limit for script
                             execution. */
    int lua_kill;         /* Kill the script if true. */
    /* Assert & bug reporting */
    char *assert_failed;
    char *assert_file;
    int assert_line;
    int bug_report_start; /* True if bug report header was already logged. */
    int watchdog_period;  /* Software watchdog period in ms. 0 = off */
};

typedef struct pubsubPattern {
    redisClient *client;
    robj *pattern;
} pubsubPattern;

typedef void redisCommandProc(redisClient *c);
typedef int *redisGetKeysProc(struct redisCommand *cmd, robj **argv, int argc, int *numkeys, int flags);
struct redisCommand {
    char *name;
    redisCommandProc *proc;
    int arity;
    char *sflags; /* Flags as string representation, one char per flag. */
    int flags;    /* The actual flags, obtained from the 'sflags' field. */
    /* Use a function to determine keys arguments in a command line. */
    redisGetKeysProc *getkeys_proc;
    /* What keys should be loaded in background when calling this command? */
    int firstkey; /* The first argument that's a key (0 = no keys) */
    int lastkey;  /* The last argument that's a key */
    int keystep;  /* The step between first and last key */
    long long microseconds, calls;
};

struct redisFunctionSym {
    char *name;
    unsigned long pointer;
};

typedef struct _redisSortObject {
    robj *obj;
    union {
        double score;
        robj *cmpobj;
    } u;
} redisSortObject;

typedef struct _redisSortOperation {
    int type;
    robj *pattern;
} redisSortOperation;

/* Structure to hold list iteration abstraction. */
typedef struct {
    robj *subject;
    unsigned char encoding;
    unsigned char direction; /* Iteration direction */
    unsigned char *zi;
    listNode *ln;
} listTypeIterator;

/* Structure for an entry while iterating over a list. */
typedef struct {
    listTypeIterator *li;
    unsigned char *zi;  /* Entry in ziplist */
    listNode *ln;       /* Entry in linked list */
} listTypeEntry;

/* Structure to hold set iteration abstraction. */
typedef struct {
    robj *subject;
    int encoding;
    int ii; /* intset iterator */
    dictIterator *di;
} setTypeIterator;

/* Structure to hold hash iteration abstraction. Note that iteration over
 * hashes involves both fields and values. Because it is possible that
 * not both are required, store pointers in the iterator to avoid
 * unnecessary memory allocation for fields/values. */
typedef struct {
    robj *subject;
    int encoding;

    unsigned char *fptr, *vptr;

    dictIterator *di;
    dictEntry *de;
} hashTypeIterator;

#define REDIS_HASH_KEY 1
#define REDIS_HASH_VALUE 2

/*-----------------------------------------------------------------------------
 * Extern declarations
 *----------------------------------------------------------------------------*/

extern struct redisServer server;
extern struct sharedObjectsStruct shared;
extern dictType setDictType;
extern dictType zsetDictType;
extern dictType dbDictType;
extern dictType shaScriptObjectDictType;
extern double R_Zero, R_PosInf, R_NegInf, R_Nan;
extern dictType hashDictType;

/*-----------------------------------------------------------------------------
 * Functions prototypes
 *----------------------------------------------------------------------------*/

/* Utils */
long long ustime(void);
long long mstime(void);
void getRandomHexChars(char *p, unsigned int len);
uint64_t crc64(uint64_t crc, const unsigned char *s, uint64_t l);
void exitFromChild(int retcode);

/* networking.c -- Networking and Client related operations */
redisClient *createClient(int fd);
void closeTimedoutClients(void);
void freeClient(redisClient *c);
void resetClient(redisClient *c);
void sendReplyToClient(aeEventLoop *el, int fd, void *privdata, int mask);
void addReply(redisClient *c, robj *obj);
void *addDeferredMultiBulkLength(redisClient *c);
void setDeferredMultiBulkLength(redisClient *c, void *node, long length);
void addReplySds(redisClient *c, sds s);
void processInputBuffer(redisClient *c);
void acceptTcpHandler(aeEventLoop *el, int fd, void *privdata, int mask);
void acceptUnixHandler(aeEventLoop *el, int fd, void *privdata, int mask);
void readQueryFromClient(aeEventLoop *el, int fd, void *privdata, int mask);
void addReplyBulk(redisClient *c, robj *obj);
void addReplyBulkCString(redisClient *c, char *s);
void addReplyBulkCBuffer(redisClient *c, void *p, size_t len);
void addReplyBulkLongLong(redisClient *c, long long ll);
void acceptHandler(aeEventLoop *el, int fd, void *privdata, int mask);
void addReply(redisClient *c, robj *obj);
void addReplySds(redisClient *c, sds s);
void addReplyError(redisClient *c, char *err);
void addReplyStatus(redisClient *c, char *status);
void addReplyDouble(redisClient *c, double d);
void addReplyLongLong(redisClient *c, long long ll);
void addReplyMultiBulkLen(redisClient *c, long length);
void copyClientOutputBuffer(redisClient *dst, redisClient *src);
void *dupClientReplyValue(void *o);
void getClientsMaxBuffers(unsigned long *longest_output_list,
                          unsigned long *biggest_input_buffer);
sds getClientInfoString(redisClient *client);
sds getAllClientsInfoString(void);
void rewriteClientCommandVector(redisClient *c, int argc, ...);
void rewriteClientCommandArgument(redisClient *c, int i, robj *newval);
unsigned long getClientOutputBufferMemoryUsage(redisClient *c);
void freeClientsInAsyncFreeQueue(void);
void asyncCloseClientOnOutputBufferLimitReached(redisClient *c);
int getClientLimitClassByName(char *name);
char *getClientLimitClassName(int class);
void flushSlavesOutputBuffers(void);
void disconnectSlaves(void);

#ifdef __GNUC__
void addReplyErrorFormat(redisClient *c, const char *fmt, ...)
    __attribute__((format(printf, 2, 3)));
void addReplyStatusFormat(redisClient *c, const char *fmt, ...)
    __attribute__((format(printf, 2, 3)));
#else
void addReplyErrorFormat(redisClient *c, const char *fmt, ...);
void addReplyStatusFormat(redisClient *c, const char *fmt, ...);
#endif

/* List data type */
void listTypeTryConversion(robj *subject, robj *value);
void listTypePush(robj *subject, robj *value, int where);
robj *listTypePop(robj *subject, int where);
unsigned long listTypeLength(robj *subject);
listTypeIterator *listTypeInitIterator(robj *subject, long index, unsigned char direction);
void listTypeReleaseIterator(listTypeIterator *li);
int listTypeNext(listTypeIterator *li, listTypeEntry *entry);
robj *listTypeGet(listTypeEntry *entry);
void listTypeInsert(listTypeEntry *entry, robj *value, int where);
int listTypeEqual(listTypeEntry *entry, robj *o);
void listTypeDelete(listTypeEntry *entry);
void listTypeConvert(robj *subject, int enc);
void unblockClientWaitingData(redisClient *c);
void handleClientsBlockedOnLists(void);
void popGenericCommand(redisClient *c, int where);

/* MULTI/EXEC/WATCH... */
void unwatchAllKeys(redisClient *c);
void initClientMultiState(redisClient *c);
void freeClientMultiState(redisClient *c);
void queueMultiCommand(redisClient *c);
void touchWatchedKey(redisDb *db, robj *key);
void touchWatchedKeysOnFlush(int dbid);
void discardTransaction(redisClient *c);
void flagTransaction(redisClient *c);

/* Redis object implementation */
void decrRefCount(void *o);
void incrRefCount(robj *o);
robj *resetRefCount(robj *obj);
void freeStringObject(robj *o);
void freeListObject(robj *o);
void freeSetObject(robj *o);
void freeZsetObject(robj *o);
void freeHashObject(robj *o);
robj *createObject(int type, void *ptr);
robj *createStringObject(char *ptr, size_t len);
robj *dupStringObject(robj *o);
int isObjectRepresentableAsLongLong(robj *o, long long *llongval);
robj *tryObjectEncoding(robj *o);
robj *getDecodedObject(robj *o);
size_t stringObjectLen(robj *o);
robj *createStringObjectFromLongLong(long long value);
robj *createStringObjectFromLongDouble(long double value);
robj *createListObject(void);
robj *createZiplistObject(void);
robj *createSetObject(void);
robj *createIntsetObject(void);
robj *createHashObject(void);
robj *createZsetObject(void);
robj *createZsetZiplistObject(void);
int getLongFromObjectOrReply(redisClient *c, robj *o, long *target, const char *msg);
int checkType(redisClient *c, robj *o, int type);
int getLongLongFromObjectOrReply(redisClient *c, robj *o, long long *target, const char *msg);
int getDoubleFromObjectOrReply(redisClient *c, robj *o, double *target, const char *msg);
int getLongLongFromObject(robj *o, long long *target);
int getLongDoubleFromObject(robj *o, long double *target);
int getLongDoubleFromObjectOrReply(redisClient *c, robj *o, long double *target, const char *msg);
char *strEncoding(int encoding);
int compareStringObjects(robj *a, robj *b);
int equalStringObjects(robj *a, robj *b);
unsigned long estimateObjectIdleTime(robj *o);

/* Synchronous I/O with timeout */
ssize_t syncWrite(int fd, char *ptr, ssize_t size, long long timeout);
ssize_t syncRead(int fd, char *ptr, ssize_t size, long long timeout);
ssize_t syncReadLine(int fd, char *ptr, ssize_t size, long long timeout);

/* Replication */
int replicationInSync(list *slaves);
void replicationFeedSlaves(list *slaves, int dictid, robj **argv, int argc);
void replicationFeedMonitors(redisClient *c, list *monitors, int dictid, robj **argv, int argc, int do_truncated);
void updateSlavesWaitingBgsave(int bgsaveerr);
void replicationCron(void);

/* Generic persistence functions */
void startLoading(FILE *fp);
void loadingProgress(off_t pos);
void stopLoading(void);

/* RDB persistence */
#include "rdb.h"

/* AOF persistence */
void flushAppendOnlyFile(int force);
void feedAppendOnlyFile(struct redisCommand *cmd, int dictid, robj **argv, int argc);
void aofRemoveTempFile(pid_t childpid);
int rewriteAppendOnlyFileBackground(void);
int loadAppendOnlyFile(char *filename);
void stopAppendOnly(void);
int startAppendOnly(void);
void backgroundRewriteDoneHandler(int exitcode, int bysignal);
void aofRewriteBufferReset(void);
unsigned long aofRewriteBufferSize(void);

/* Sorted sets data type */

/* Struct to hold a inclusive/exclusive range spec. */
typedef struct {
    double min, max;
    int minex, maxex; /* are min or max exclusive? */
} zrangespec;

zskiplist *zslCreate(void);
void zslFree(zskiplist *zsl);
zskiplistNode *zslInsert(zskiplist *zsl, double score, robj *obj);
unsigned char *zzlInsert(unsigned char *zl, robj *ele, double score);
int zslDelete(zskiplist *zsl, double score, robj *obj);
zskiplistNode *zslFirstInRange(zskiplist *zsl, zrangespec range);
double zzlGetScore(unsigned char *sptr);
void zzlNext(unsigned char *zl, unsigned char **eptr, unsigned char **sptr);
void zzlPrev(unsigned char *zl, unsigned char **eptr, unsigned char **sptr);
unsigned int zsetLength(robj *zobj);
void zsetConvert(robj *zobj, int encoding);

/* Core functions */
int freeMemoryIfNeeded(unsigned long long maxmemory);
int processCommand(redisClient *c);
void setupSignalHandlers(void);
struct redisCommand *lookupCommand(sds name);
struct redisCommand *lookupCommandByCString(char *s);
void call(redisClient *c, int flags);
void propagate(struct redisCommand *cmd, int dbid, robj **argv, int argc, int flags);
void alsoPropagate(struct redisCommand *cmd, int dbid, robj **argv, int argc, int target);
int prepareForShutdown();
void redisLog(int level, const char *fmt, ...);
void redisLogRaw(int level, const char *msg);
void redisLogFromHandler(int level, const char *msg);
void usage();
void updateDictResizePolicy(void);
int htNeedsResize(dict *dict);
void oom(const char *msg);
void populateCommandTable(void);
void resetCommandTableStats(void);
void update_dbversion(redisClient *c);

/* Set data type */
robj *setTypeCreate(robj *value);
int setTypeAdd(robj *subject, robj *value);
int setTypeRemove(robj *subject, robj *value);
int setTypeIsMember(robj *subject, robj *value);
setTypeIterator *setTypeInitIterator(robj *subject);
void setTypeReleaseIterator(setTypeIterator *si);
int setTypeNext(setTypeIterator *si, robj **objele, int64_t *llele);
robj *setTypeNextObject(setTypeIterator *si);
int setTypeRandomElement(robj *setobj, robj **objele, int64_t *llele);
unsigned long setTypeSize(robj *subject);
void setTypeConvert(robj *subject, int enc);

/* Hash data type */
void hashTypeConvert(robj *o, int enc);
void hashTypeTryConversion(robj *subject, robj **argv, int start, int end);
void hashTypeTryObjectEncoding(robj *subject, robj **o1, robj **o2);
robj *hashTypeGetObject(robj *o, robj *key);
int hashTypeExists(robj *o, robj *key);
int hashTypeSet(robj *o, robj *key, robj *value);
int hashTypeDelete(robj *o, robj *key);
unsigned long hashTypeLength(robj *o);
hashTypeIterator *hashTypeInitIterator(robj *subject);
void hashTypeReleaseIterator(hashTypeIterator *hi);
int hashTypeNext(hashTypeIterator *hi);
void hashTypeCurrentFromZiplist(hashTypeIterator *hi, int what,
                                unsigned char **vstr,
                                unsigned int *vlen,
                                long long *vll);
void hashTypeCurrentFromHashTable(hashTypeIterator *hi, int what, robj **dst);
robj *hashTypeCurrentObject(hashTypeIterator *hi, int what);
robj *hashTypeLookupWriteOrCreate(redisClient *c, robj *key);

/* Pub / Sub */
int pubsubUnsubscribeAllChannels(redisClient *c, int notify);
int pubsubUnsubscribeAllPatterns(redisClient *c, int notify);
void freePubsubPattern(void *p);
int listMatchPubsubPattern(void *a, void *b);
int pubsubPublishMessage(robj *channel, robj *message);

/* Configuration */
void loadServerConfig(char *filename, char *options);
void appendServerSaveParams(time_t seconds, int changes);
void resetServerSaveParams();

/* db.c -- Keyspace access API */
int removeExpire(redisDb *db, robj *key);
void propagateExpire(redisDb *db, robj *key);
int expireIfNeeded(redisDb *db, robj *key);
long long getExpire(redisDb *db, robj *key);
void setExpire(redisDb *db, robj *key, long long when);
robj *lookupKey(redisDb *db, robj *key);
robj *lookupKeyRead(redisDb *db, robj *key);
robj *lookupKeyWrite(redisDb *db, robj *key);
robj *lookupKeyReadOrReply(redisClient *c, robj *key, robj *reply);
robj *lookupKeyWriteOrReply(redisClient *c, robj *key, robj *reply);
void dbAdd(redisDb *db, robj *key, robj *val);
void dbOverwrite(redisDb *db, robj *key, robj *val);
void setKey(redisDb *db, robj *key, robj *val);
int dbExists(redisDb *db, robj *key);
robj *dbRandomKey(redisDb *db);
int dbDelete(redisDb *db, robj *key);
long long emptyDb();
int selectDb(redisClient *c, int id);
void signalModifiedKey(redisDb *db, robj *key);
void signalFlushedDb(int dbid);
unsigned int GetKeysInSlot(unsigned int hashslot, robj **keys, unsigned int count);

/* API to get key arguments from commands */
#define REDIS_GETKEYS_ALL 0
#define REDIS_GETKEYS_PRELOAD 1
int *getKeysFromCommand(struct redisCommand *cmd, robj **argv, int argc, int *numkeys, int flags);
void getKeysFreeResult(int *result);
int *noPreloadGetKeys(struct redisCommand *cmd,robj **argv, int argc, int *numkeys, int flags);
int *renameGetKeys(struct redisCommand *cmd,robj **argv, int argc, int *numkeys, int flags);
int *zunionInterGetKeys(struct redisCommand *cmd,robj **argv, int argc, int *numkeys, int flags);

/* Sentinel */
void initSentinelConfig(void);
void initSentinel(void);
void sentinelTimer(void);
char *sentinelHandleConfiguration(char **argv, int argc);

/* Scripting */
void scriptingInit(void);
int luaCreateFunction(redisClient *c, lua_State *lua, char *funcname, robj *body);

/* Git SHA1 */
char *redisGitSHA1(void);
char *redisGitDirty(void);

/* Commands prototypes */
void authCommand(redisClient *c);
void pingCommand(redisClient *c);
void echoCommand(redisClient *c);
void setCommand(redisClient *c);
void setnxCommand(redisClient *c);
void setexCommand(redisClient *c);
void psetexCommand(redisClient *c);
void getCommand(redisClient *c);
void delCommand(redisClient *c);
void existsCommand(redisClient *c);
void setbitCommand(redisClient *c);
void getbitCommand(redisClient *c);
void setrangeCommand(redisClient *c);
void getrangeCommand(redisClient *c);
void incrCommand(redisClient *c);
void decrCommand(redisClient *c);
void incrbyCommand(redisClient *c);
void decrbyCommand(redisClient *c);
void incrbyfloatCommand(redisClient *c);
void selectCommand(redisClient *c);
void randomkeyCommand(redisClient *c);
void keysCommand(redisClient *c);
void dbsizeCommand(redisClient *c);
void lastsaveCommand(redisClient *c);
void saveCommand(redisClient *c);
void bgsaveCommand(redisClient *c);
void bgsavetoCommand(redisClient *c);
void bgrewriteaofCommand(redisClient *c);
void shutdownCommand(redisClient *c);
void moveCommand(redisClient *c);
void renameCommand(redisClient *c);
void renamenxCommand(redisClient *c);
void lpushCommand(redisClient *c);
void rpushCommand(redisClient *c);
void lpushxCommand(redisClient *c);
void rpushxCommand(redisClient *c);
void linsertCommand(redisClient *c);
void lpopCommand(redisClient *c);
void rpopCommand(redisClient *c);
void llenCommand(redisClient *c);
void lindexCommand(redisClient *c);
void lrangeCommand(redisClient *c);
void ltrimCommand(redisClient *c);
void typeCommand(redisClient *c);
void lsetCommand(redisClient *c);
void saddCommand(redisClient *c);
void sremCommand(redisClient *c);
void smoveCommand(redisClient *c);
void sismemberCommand(redisClient *c);
void scardCommand(redisClient *c);
void spopCommand(redisClient *c);
void srandmemberCommand(redisClient *c);
void sinterCommand(redisClient *c);
void sinterstoreCommand(redisClient *c);
void sunionCommand(redisClient *c);
void sunionstoreCommand(redisClient *c);
void sdiffCommand(redisClient *c);
void sdiffstoreCommand(redisClient *c);
void syncCommand(redisClient *c);
void syncnowCommand(redisClient *c);
void flushdbCommand(redisClient *c);
void flushallCommand(redisClient *c);
void sortCommand(redisClient *c);
void lremCommand(redisClient *c);
void rpoplpushCommand(redisClient *c);
void infoCommand(redisClient *c);
void mgetCommand(redisClient *c);
void monitorCommand(redisClient *c);
void expireCommand(redisClient *c);
void expireatCommand(redisClient *c);
void pexpireCommand(redisClient *c);
void pexpireatCommand(redisClient *c);
void getsetCommand(redisClient *c);
void ttlCommand(redisClient *c);
void pttlCommand(redisClient *c);
void persistCommand(redisClient *c);
void slaveofCommand(redisClient *c);
void debugCommand(redisClient *c);
void msetCommand(redisClient *c);
void msetnxCommand(redisClient *c);
void zaddCommand(redisClient *c);
void zincrbyCommand(redisClient *c);
void zrangeCommand(redisClient *c);
void zrangebyscoreCommand(redisClient *c);
void zrevrangebyscoreCommand(redisClient *c);
void zcountCommand(redisClient *c);
void zrevrangeCommand(redisClient *c);
void zcardCommand(redisClient *c);
void zremCommand(redisClient *c);
void zscoreCommand(redisClient *c);
void zremrangebyscoreCommand(redisClient *c);
void multiCommand(redisClient *c);
void execCommand(redisClient *c);
void discardCommand(redisClient *c);
void blpopCommand(redisClient *c);
void brpopCommand(redisClient *c);
void brpoplpushCommand(redisClient *c);
void appendCommand(redisClient *c);
void strlenCommand(redisClient *c);
void zrankCommand(redisClient *c);
void zrevrankCommand(redisClient *c);
void hsetCommand(redisClient *c);
void hsetnxCommand(redisClient *c);
void hgetCommand(redisClient *c);
void hmsetCommand(redisClient *c);
void hmgetCommand(redisClient *c);
void hdelCommand(redisClient *c);
void hlenCommand(redisClient *c);
void zremrangebyrankCommand(redisClient *c);
void zunionstoreCommand(redisClient *c);
void zinterstoreCommand(redisClient *c);
void hkeysCommand(redisClient *c);
void hvalsCommand(redisClient *c);
void hgetallCommand(redisClient *c);
void hexistsCommand(redisClient *c);
void configCommand(redisClient *c);
void hincrbyCommand(redisClient *c);
void hincrbyfloatCommand(redisClient *c);
void subscribeCommand(redisClient *c);
void unsubscribeCommand(redisClient *c);
void psubscribeCommand(redisClient *c);
void punsubscribeCommand(redisClient *c);
void publishCommand(redisClient *c);
void watchCommand(redisClient *c);
void unwatchCommand(redisClient *c);
void restoreCommand(redisClient *c);
void migrateCommand(redisClient *c);
void dumpCommand(redisClient *c);
void objectCommand(redisClient *c);
void clientCommand(redisClient *c);
void drainCommand(redisClient *c);
void hideconnectionCommand(redisClient *c);
void evalCommand(redisClient *c);
void evalShaCommand(redisClient *c);
void scriptCommand(redisClient *c);
void timeCommand(redisClient *c);
void bitopCommand(redisClient *c);
void bitcountCommand(redisClient *c);
void replconfCommand(redisClient *c);

#if defined(__GNUC__)
void *calloc(size_t count, size_t size) __attribute__ ((deprecated));
void free(void *ptr) __attribute__ ((deprecated));
void *malloc(size_t size) __attribute__ ((deprecated));
void *realloc(void *ptr, size_t size) __attribute__ ((deprecated));
#endif

/* Debugging stuff */
void _redisAssertWithInfo(redisClient *c, robj *o, char *estr, char *file, int line);
void _redisAssert(char *estr, char *file, int line);
void _redisPanic(char *msg, char *file, int line);
void bugReportStart(void);
void redisLogObjectDebugInfo(robj *o);
void sigsegvHandler(int sig, siginfo_t *info, void *secret);
sds genRedisInfoString(char *section);
void enableWatchdog(int period);
void disableWatchdog(void);
void watchdogScheduleSignal(int period);
void redisLogHexDump(int level, char *descr, void *value, size_t len);

#define redisDebug(fmt, ...) \
    printf("DEBUG %s:%d > " fmt "\n", __FILE__, __LINE__, __VA_ARGS__)
#define redisDebugMark() \
    printf("-- MARK %s:%d --\n", __FILE__, __LINE__)

#endif<|MERGE_RESOLUTION|>--- conflicted
+++ resolved
@@ -555,13 +555,9 @@
     long long stat_keyspace_write_hits;     /* number of successful lookups of keys for write */
     long long stat_keyspace_write_misses;   /* number of failed lookups of keys for write */
     size_t stat_peak_memory;        /* Max used memory record */
-<<<<<<< HEAD
     long long stat_aof_rewrites;    /* number of aof file rewrites performed */
     long long stat_rdb_saves;       /* number of rdb saves performed */
-    long long stat_fork_time;       /* Time needed to perform latets fork() */
-=======
     long long stat_fork_time;       /* Time needed to perform latest fork() */
->>>>>>> c17a7f6f
     long long stat_rejected_conn;   /* Clients rejected because of maxclients */
     list *slowlog;                  /* SLOWLOG list of commands */
     long long slowlog_entry_id;     /* SLOWLOG current entry ID */
@@ -655,12 +651,8 @@
     /* Limits */
     unsigned int maxclients;        /* Max number of simultaneous clients */
     unsigned long long maxmemory;   /* Max number of memory bytes to use */
-<<<<<<< HEAD
     unsigned long long minmemory_os; /* OS Free memory threshold that */
-    int maxmemory_policy;           /* Policy for key evition */
-=======
     int maxmemory_policy;           /* Policy for key eviction */
->>>>>>> c17a7f6f
     int maxmemory_samples;          /* Pricision of random sampling */
     /* Blocked clients */
     unsigned int bpop_blocked_clients; /* Number of clients blocked by lists */
